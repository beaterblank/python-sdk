"""FastMCP - A more ergonomic interface for MCP servers."""

from __future__ import annotations as _annotations

import inspect
from collections.abc import AsyncIterator, Awaitable, Callable, Iterable, Sequence
from contextlib import (
    AbstractAsyncContextManager,
    asynccontextmanager,
)
from itertools import chain
from typing import Any, Generic, Literal

import anyio
import pydantic_core
from pydantic import BaseModel, Field
from pydantic.networks import AnyUrl
from pydantic_settings import BaseSettings, SettingsConfigDict
from starlette.applications import Starlette
from starlette.middleware import Middleware
from starlette.middleware.authentication import AuthenticationMiddleware
from starlette.requests import Request
from starlette.responses import Response
from starlette.routing import Mount, Route
from starlette.types import Receive, Scope, Send

from mcp.server.auth.middleware.auth_context import AuthContextMiddleware
from mcp.server.auth.middleware.bearer_auth import (
    BearerAuthBackend,
    RequireAuthMiddleware,
)
from mcp.server.auth.provider import OAuthAuthorizationServerProvider, ProviderTokenVerifier, TokenVerifier
from mcp.server.auth.settings import AuthSettings
from mcp.server.elicitation import ElicitationResult, ElicitSchemaModelT, elicit_with_validation
from mcp.server.fastmcp.exceptions import ResourceError
from mcp.server.fastmcp.prompts import Prompt, PromptManager
from mcp.server.fastmcp.resources import FunctionResource, Resource, ResourceManager
from mcp.server.fastmcp.tools import Tool, ToolManager
from mcp.server.fastmcp.utilities.logging import configure_logging, get_logger
from mcp.server.fastmcp.utilities.types import Image
from mcp.server.lowlevel.helper_types import ReadResourceContents
from mcp.server.lowlevel.server import LifespanResultT
from mcp.server.lowlevel.server import Server as MCPServer
from mcp.server.lowlevel.server import lifespan as default_lifespan
from mcp.server.session import ServerSession, ServerSessionT
from mcp.server.sse import SseServerTransport
from mcp.server.stdio import stdio_server
from mcp.server.streamable_http import EventStore
from mcp.server.streamable_http_manager import StreamableHTTPSessionManager
from mcp.server.transport_security import TransportSecuritySettings
from mcp.shared.context import LifespanContextT, RequestContext, RequestT
from mcp.types import (
    AnyFunction,
    ContentBlock,
    GetPromptResult,
    TextContent,
    ToolAnnotations,
)
from mcp.types import Prompt as MCPPrompt
from mcp.types import PromptArgument as MCPPromptArgument
from mcp.types import Resource as MCPResource
from mcp.types import ResourceTemplate as MCPResourceTemplate
from mcp.types import Tool as MCPTool

logger = get_logger(__name__)


class Settings(BaseSettings, Generic[LifespanResultT]):
    """FastMCP server settings.

    All settings can be configured via environment variables with the prefix FASTMCP_.
    For example, FASTMCP_DEBUG=true will set debug=True.
    """

    model_config = SettingsConfigDict(
        env_prefix="FASTMCP_",
        env_file=".env",
        env_nested_delimiter="__",
        nested_model_default_partial_update=True,
        extra="ignore",
    )

    # Server settings
    debug: bool = False
    log_level: Literal["DEBUG", "INFO", "WARNING", "ERROR", "CRITICAL"] = "INFO"

    # HTTP settings
    host: str = "127.0.0.1"
    port: int = 8000
    mount_path: str = "/"  # Mount path (e.g. "/github", defaults to root path)
    sse_path: str = "/sse"
    message_path: str = "/messages/"
    streamable_http_path: str = "/mcp"

    # StreamableHTTP settings
    json_response: bool = False
    stateless_http: bool = False  # If True, uses true stateless mode (new transport per request)

    # resource settings
    warn_on_duplicate_resources: bool = True

    # tool settings
    warn_on_duplicate_tools: bool = True

    # prompt settings
    warn_on_duplicate_prompts: bool = True

    dependencies: list[str] = Field(
        default_factory=list,
        description="List of dependencies to install in the server environment",
    )

    lifespan: Callable[[FastMCP], AbstractAsyncContextManager[LifespanResultT]] | None = Field(
        None, description="Lifespan context manager"
    )

    auth: AuthSettings | None = None

    # Transport security settings (DNS rebinding protection)
    transport_security: TransportSecuritySettings | None = None


def lifespan_wrapper(
    app: FastMCP,
    lifespan: Callable[[FastMCP], AbstractAsyncContextManager[LifespanResultT]],
) -> Callable[[MCPServer[LifespanResultT, Request]], AbstractAsyncContextManager[object]]:
    @asynccontextmanager
    async def wrap(s: MCPServer[LifespanResultT, Request]) -> AsyncIterator[object]:
        async with lifespan(app) as context:
            yield context

    return wrap


class FastMCP:
    def __init__(
        self,
        name: str | None = None,
        instructions: str | None = None,
        auth_server_provider: OAuthAuthorizationServerProvider[Any, Any, Any] | None = None,
        token_verifier: TokenVerifier | None = None,
        event_store: EventStore | None = None,
        *,
        tools: list[Tool] | None = None,
        **settings: Any,
    ):
        self.settings = Settings(**settings)

        self._mcp_server = MCPServer(
            name=name or "FastMCP",
            instructions=instructions,
            lifespan=(lifespan_wrapper(self, self.settings.lifespan) if self.settings.lifespan else default_lifespan),
        )
        self._tool_manager = ToolManager(tools=tools, warn_on_duplicate_tools=self.settings.warn_on_duplicate_tools)
        self._resource_manager = ResourceManager(warn_on_duplicate_resources=self.settings.warn_on_duplicate_resources)
        self._prompt_manager = PromptManager(warn_on_duplicate_prompts=self.settings.warn_on_duplicate_prompts)
        # Validate auth configuration
        if self.settings.auth is not None:
            if auth_server_provider and token_verifier:
                raise ValueError("Cannot specify both auth_server_provider and token_verifier")
            if not auth_server_provider and not token_verifier:
                raise ValueError("Must specify either auth_server_provider or token_verifier when auth is enabled")
        else:
            if auth_server_provider or token_verifier:
                raise ValueError("Cannot specify auth_server_provider or token_verifier without auth settings")

        self._auth_server_provider = auth_server_provider
        self._token_verifier = token_verifier

        # Create token verifier from provider if needed (backwards compatibility)
        if auth_server_provider and not token_verifier:
            self._token_verifier = ProviderTokenVerifier(auth_server_provider)
        self._event_store = event_store
        self._custom_starlette_routes: list[Route] = []
        self.dependencies = self.settings.dependencies
        self._session_manager: StreamableHTTPSessionManager | None = None

        # Set up MCP protocol handlers
        self._setup_handlers()

        # Configure logging
        configure_logging(self.settings.log_level)

    @property
    def name(self) -> str:
        return self._mcp_server.name

    @property
    def instructions(self) -> str | None:
        return self._mcp_server.instructions

    @property
    def session_manager(self) -> StreamableHTTPSessionManager:
        """Get the StreamableHTTP session manager.

        This is exposed to enable advanced use cases like mounting multiple
        FastMCP servers in a single FastAPI application.

        Raises:
            RuntimeError: If called before streamable_http_app() has been called.
        """
        if self._session_manager is None:
            raise RuntimeError(
                "Session manager can only be accessed after"
                "calling streamable_http_app()."
                "The session manager is created lazily"
                "to avoid unnecessary initialization."
            )
        return self._session_manager

    def run(
        self,
        transport: Literal["stdio", "sse", "streamable-http"] = "stdio",
        mount_path: str | None = None,
    ) -> None:
        """Run the FastMCP server. Note this is a synchronous function.

        Args:
            transport: Transport protocol to use ("stdio", "sse", or "streamable-http")
            mount_path: Optional mount path for SSE transport
        """
        TRANSPORTS = Literal["stdio", "sse", "streamable-http"]
        if transport not in TRANSPORTS.__args__:  # type: ignore
            raise ValueError(f"Unknown transport: {transport}")

        match transport:
            case "stdio":
                anyio.run(self.run_stdio_async)
            case "sse":
                anyio.run(lambda: self.run_sse_async(mount_path))
            case "streamable-http":
                anyio.run(self.run_streamable_http_async)

    def _setup_handlers(self) -> None:
        """Set up core MCP protocol handlers."""
        self._mcp_server.list_tools()(self.list_tools)
        self._mcp_server.call_tool()(self.call_tool)
        self._mcp_server.list_resources()(self.list_resources)
        self._mcp_server.read_resource()(self.read_resource)
        self._mcp_server.list_prompts()(self.list_prompts)
        self._mcp_server.get_prompt()(self.get_prompt)
        self._mcp_server.list_resource_templates()(self.list_resource_templates)

    async def list_tools(self) -> list[MCPTool]:
        """List all available tools."""
        tools = self._tool_manager.list_tools()
        return [
            MCPTool(
                name=info.name,
                title=info.title,
                description=info.description,
                inputSchema=info.parameters,
                annotations=info.annotations,
            )
            for info in tools
        ]

    def get_context(self) -> Context[ServerSession, object, Request]:
        """
        Returns a Context object. Note that the context will only be valid
        during a request; outside a request, most methods will error.
        """
        try:
            request_context = self._mcp_server.request_context
        except LookupError:
            request_context = None
        return Context(request_context=request_context, fastmcp=self)

    async def call_tool(self, name: str, arguments: dict[str, Any]) -> Sequence[ContentBlock]:
        """Call a tool by name with arguments."""
        context = self.get_context()
        result = await self._tool_manager.call_tool(name, arguments, context=context)
        converted_result = _convert_to_content(result)
        return converted_result

    async def list_resources(self) -> list[MCPResource]:
        """List all available resources."""

        resources = self._resource_manager.list_resources()
        return [
            MCPResource(
                uri=resource.uri,
                name=resource.name or "",
                title=resource.title,
                description=resource.description,
                mimeType=resource.mime_type,
            )
            for resource in resources
        ]

    async def list_resource_templates(self) -> list[MCPResourceTemplate]:
        templates = self._resource_manager.list_templates()
        return [
            MCPResourceTemplate(
                uriTemplate=template.uri_template,
                name=template.name,
                title=template.title,
                description=template.description,
            )
            for template in templates
        ]

    async def read_resource(self, uri: AnyUrl | str) -> Iterable[ReadResourceContents]:
        """Read a resource by URI."""

        resource = await self._resource_manager.get_resource(uri)
        if not resource:
            raise ResourceError(f"Unknown resource: {uri}")

        try:
            content = await resource.read()
            return [ReadResourceContents(content=content, mime_type=resource.mime_type)]
        except Exception as e:
            logger.error(f"Error reading resource {uri}: {e}")
            raise ResourceError(str(e))

    def add_tool(
        self,
        fn: AnyFunction,
        name: str | None = None,
        title: str | None = None,
        description: str | None = None,
        annotations: ToolAnnotations | None = None,
    ) -> None:
        """Add a tool to the server.

        The tool function can optionally request a Context object by adding a parameter
        with the Context type annotation. See the @tool decorator for examples.

        Args:
            fn: The function to register as a tool
            name: Optional name for the tool (defaults to function name)
            title: Optional human-readable title for the tool
            description: Optional description of what the tool does
            annotations: Optional ToolAnnotations providing additional tool information
        """
        self._tool_manager.add_tool(fn, name=name, title=title, description=description, annotations=annotations)

    def tool(
        self,
        name: str | None = None,
        title: str | None = None,
        description: str | None = None,
        annotations: ToolAnnotations | None = None,
    ) -> Callable[[AnyFunction], AnyFunction]:
        """Decorator to register a tool.

        Tools can optionally request a Context object by adding a parameter with the
        Context type annotation. The context provides access to MCP capabilities like
        logging, progress reporting, and resource access.

        Args:
            name: Optional name for the tool (defaults to function name)
            title: Optional human-readable title for the tool
            description: Optional description of what the tool does
            annotations: Optional ToolAnnotations providing additional tool information

        Example:
            @server.tool()
            def my_tool(x: int) -> str:
                return str(x)

            @server.tool()
            def tool_with_context(x: int, ctx: Context) -> str:
                ctx.info(f"Processing {x}")
                return str(x)

            @server.tool()
            async def async_tool(x: int, context: Context) -> str:
                await context.report_progress(50, 100)
                return str(x)
        """
        # Check if user passed function directly instead of calling decorator
        if callable(name):
            raise TypeError(
                "The @tool decorator was used incorrectly. " "Did you forget to call it? Use @tool() instead of @tool"
            )

        def decorator(fn: AnyFunction) -> AnyFunction:
            self.add_tool(fn, name=name, title=title, description=description, annotations=annotations)
            return fn

        return decorator

    def completion(self):
        """Decorator to register a completion handler.

        The completion handler receives:
        - ref: PromptReference or ResourceTemplateReference
        - argument: CompletionArgument with name and partial value
        - context: Optional CompletionContext with previously resolved arguments

        Example:
            @mcp.completion()
            async def handle_completion(ref, argument, context):
                if isinstance(ref, ResourceTemplateReference):
                    # Return completions based on ref, argument, and context
                    return Completion(values=["option1", "option2"])
                return None
        """
        return self._mcp_server.completion()

    def add_resource(self, resource: Resource) -> None:
        """Add a resource to the server.

        Args:
            resource: A Resource instance to add
        """
        self._resource_manager.add_resource(resource)

    def resource(
        self,
        uri: str,
        *,
        name: str | None = None,
        title: str | None = None,
        description: str | None = None,
        mime_type: str | None = None,
    ) -> Callable[[AnyFunction], AnyFunction]:
        """Decorator to register a function as a resource.

        The function will be called when the resource is read to generate its content.
        The function can return:
        - str for text content
        - bytes for binary content
        - other types will be converted to JSON

        If the URI contains parameters (e.g. "resource://{param}") or the function
        has parameters, it will be registered as a template resource.

        Function parameters in the path are required,
        while parameters with default values
        can be optionally provided as query parameters using RFC 6570 form-style query
        expansion syntax: {?param1,param2,...}

        Examples:
        - resource://{category}/{id}{?filter,sort,limit}
        - resource://{user_id}/profile{?format,fields}

        Args:
            uri: URI for the resource (e.g. "resource://my-resource" or "resource://{param}")
            name: Optional name for the resource
            title: Optional human-readable title for the resource
            description: Optional description of the resource
            mime_type: Optional MIME type for the resource

        Example:
            @server.resource("resource://my-resource")
            def get_data() -> str:
                return "Hello, world!"

            @server.resource("resource://my-resource")
            async get_data() -> str:
                data = await fetch_data()
                return f"Hello, world! {data}"

            @server.resource("resource://{city}/weather")
            def get_weather(city: str) -> str:
                return f"Weather for {city}"

            @server.resource("resource://{city}/weather{?units}")
            def get_weather_with_options(city: str, units: str = "metric") -> str:
                # Can be called with resource://paris/weather?units=imperial
                return f"Weather for {city} in {units} units"

            @server.resource("resource://{category}/{id}
            {?filter,sort,limit}")
            def get_item(category: str, id: str, filter: str = "all", sort: str = "name"
            , limit: int = 10) -> str:
                # Can be called with resource://electronics/1234?filter=new&sort=price&limit=20
                return f"Item {id} in {category}, filtered by {filter}, sorted by {sort}
                , limited to {limit}"

            @server.resource("resource://{city}/weather")
            async def get_weather(city: str) -> str:
                data = await fetch_weather(city)
                return f"Weather for {city}: {data}"
        """
        # Check if user passed function directly instead of calling decorator
        if callable(uri):
            raise TypeError(
                "The @resource decorator was used incorrectly. "
                "Did you forget to call it? Use @resource('uri') instead of @resource"
            )

        def decorator(fn: AnyFunction) -> AnyFunction:
            # Check if this should be a template
            has_uri_params = "{" in uri and "}" in uri
            has_func_params = bool(inspect.signature(fn).parameters)

            if has_uri_params or has_func_params:
<<<<<<< HEAD
=======
                # Validate that URI params match function params
                uri_params = set(re.findall(r"{(\w+)}", uri))
                func_params = set(inspect.signature(fn).parameters.keys())

                if uri_params != func_params:
                    raise ValueError(
                        f"Mismatch between URI parameters {uri_params} " f"and function parameters {func_params}"
                    )

>>>>>>> 679b2297
                # Register as template
                self._resource_manager.add_template(
                    fn=fn,
                    uri_template=uri,
                    name=name,
                    title=title,
                    description=description,
                    mime_type=mime_type,
                )
            else:
                # Register as regular resource
                resource = FunctionResource.from_function(
                    fn=fn,
                    uri=uri,
                    name=name,
                    title=title,
                    description=description,
                    mime_type=mime_type,
                )
                self.add_resource(resource)
            return fn

        return decorator

    def add_prompt(self, prompt: Prompt) -> None:
        """Add a prompt to the server.

        Args:
            prompt: A Prompt instance to add
        """
        self._prompt_manager.add_prompt(prompt)

    def prompt(
        self, name: str | None = None, title: str | None = None, description: str | None = None
    ) -> Callable[[AnyFunction], AnyFunction]:
        """Decorator to register a prompt.

        Args:
            name: Optional name for the prompt (defaults to function name)
            title: Optional human-readable title for the prompt
            description: Optional description of what the prompt does

        Example:
            @server.prompt()
            def analyze_table(table_name: str) -> list[Message]:
                schema = read_table_schema(table_name)
                return [
                    {
                        "role": "user",
                        "content": f"Analyze this schema:\n{schema}"
                    }
                ]

            @server.prompt()
            async def analyze_file(path: str) -> list[Message]:
                content = await read_file(path)
                return [
                    {
                        "role": "user",
                        "content": {
                            "type": "resource",
                            "resource": {
                                "uri": f"file://{path}",
                                "text": content
                            }
                        }
                    }
                ]
        """
        # Check if user passed function directly instead of calling decorator
        if callable(name):
            raise TypeError(
                "The @prompt decorator was used incorrectly. "
                "Did you forget to call it? Use @prompt() instead of @prompt"
            )

        def decorator(func: AnyFunction) -> AnyFunction:
            prompt = Prompt.from_function(func, name=name, title=title, description=description)
            self.add_prompt(prompt)
            return func

        return decorator

    def custom_route(
        self,
        path: str,
        methods: list[str],
        name: str | None = None,
        include_in_schema: bool = True,
    ):
        """
        Decorator to register a custom HTTP route on the FastMCP server.

        Allows adding arbitrary HTTP endpoints outside the standard MCP protocol,
        which can be useful for OAuth callbacks, health checks, or admin APIs.
        The handler function must be an async function that accepts a Starlette
        Request and returns a Response.

        Args:
            path: URL path for the route (e.g., "/oauth/callback")
            methods: List of HTTP methods to support (e.g., ["GET", "POST"])
            name: Optional name for the route (to reference this route with
                  Starlette's reverse URL lookup feature)
            include_in_schema: Whether to include in OpenAPI schema, defaults to True

        Example:
            @server.custom_route("/health", methods=["GET"])
            async def health_check(request: Request) -> Response:
                return JSONResponse({"status": "ok"})
        """

        def decorator(
            func: Callable[[Request], Awaitable[Response]],
        ) -> Callable[[Request], Awaitable[Response]]:
            self._custom_starlette_routes.append(
                Route(
                    path,
                    endpoint=func,
                    methods=methods,
                    name=name,
                    include_in_schema=include_in_schema,
                )
            )
            return func

        return decorator

    async def run_stdio_async(self) -> None:
        """Run the server using stdio transport."""
        async with stdio_server() as (read_stream, write_stream):
            await self._mcp_server.run(
                read_stream,
                write_stream,
                self._mcp_server.create_initialization_options(),
            )

    async def run_sse_async(self, mount_path: str | None = None) -> None:
        """Run the server using SSE transport."""
        import uvicorn

        starlette_app = self.sse_app(mount_path)

        config = uvicorn.Config(
            starlette_app,
            host=self.settings.host,
            port=self.settings.port,
            log_level=self.settings.log_level.lower(),
        )
        server = uvicorn.Server(config)
        await server.serve()

    async def run_streamable_http_async(self) -> None:
        """Run the server using StreamableHTTP transport."""
        import uvicorn

        starlette_app = self.streamable_http_app()

        config = uvicorn.Config(
            starlette_app,
            host=self.settings.host,
            port=self.settings.port,
            log_level=self.settings.log_level.lower(),
        )
        server = uvicorn.Server(config)
        await server.serve()

    def _normalize_path(self, mount_path: str, endpoint: str) -> str:
        """
        Combine mount path and endpoint to return a normalized path.

        Args:
            mount_path: The mount path (e.g. "/github" or "/")
            endpoint: The endpoint path (e.g. "/messages/")

        Returns:
            Normalized path (e.g. "/github/messages/")
        """
        # Special case: root path
        if mount_path == "/":
            return endpoint

        # Remove trailing slash from mount path
        if mount_path.endswith("/"):
            mount_path = mount_path[:-1]

        # Ensure endpoint starts with slash
        if not endpoint.startswith("/"):
            endpoint = "/" + endpoint

        # Combine paths
        return mount_path + endpoint

    def sse_app(self, mount_path: str | None = None) -> Starlette:
        """Return an instance of the SSE server app."""
        from starlette.middleware import Middleware
        from starlette.routing import Mount, Route

        # Update mount_path in settings if provided
        if mount_path is not None:
            self.settings.mount_path = mount_path

        # Create normalized endpoint considering the mount path
        normalized_message_endpoint = self._normalize_path(self.settings.mount_path, self.settings.message_path)

        # Set up auth context and dependencies

        sse = SseServerTransport(
            normalized_message_endpoint,
            security_settings=self.settings.transport_security,
        )

        async def handle_sse(scope: Scope, receive: Receive, send: Send):
            # Add client ID from auth context into request context if available

            async with sse.connect_sse(
                scope,
                receive,
                send,
            ) as streams:
                await self._mcp_server.run(
                    streams[0],
                    streams[1],
                    self._mcp_server.create_initialization_options(),
                )
            return Response()

        # Create routes
        routes: list[Route | Mount] = []
        middleware: list[Middleware] = []
        required_scopes = []

        # Set up auth if configured
        if self.settings.auth:
            required_scopes = self.settings.auth.required_scopes or []

            # Add auth middleware if token verifier is available
            if self._token_verifier:
                middleware = [
                    # extract auth info from request (but do not require it)
                    Middleware(
                        AuthenticationMiddleware,
                        backend=BearerAuthBackend(self._token_verifier),
                    ),
                    # Add the auth context middleware to store
                    # authenticated user in a contextvar
                    Middleware(AuthContextMiddleware),
                ]

            # Add auth endpoints if auth server provider is configured
            if self._auth_server_provider:
                from mcp.server.auth.routes import create_auth_routes

                routes.extend(
                    create_auth_routes(
                        provider=self._auth_server_provider,
                        issuer_url=self.settings.auth.issuer_url,
                        service_documentation_url=self.settings.auth.service_documentation_url,
                        client_registration_options=self.settings.auth.client_registration_options,
                        revocation_options=self.settings.auth.revocation_options,
                    )
                )

        # When auth is configured, require authentication
        if self._token_verifier:
            # Determine resource metadata URL
            resource_metadata_url = None
            if self.settings.auth and self.settings.auth.resource_server_url:
                from pydantic import AnyHttpUrl

                resource_metadata_url = AnyHttpUrl(
                    str(self.settings.auth.resource_server_url).rstrip("/") + "/.well-known/oauth-protected-resource"
                )

            # Auth is enabled, wrap the endpoints with RequireAuthMiddleware
            routes.append(
                Route(
                    self.settings.sse_path,
                    endpoint=RequireAuthMiddleware(handle_sse, required_scopes, resource_metadata_url),
                    methods=["GET"],
                )
            )
            routes.append(
                Mount(
                    self.settings.message_path,
                    app=RequireAuthMiddleware(sse.handle_post_message, required_scopes, resource_metadata_url),
                )
            )
        else:
            # Auth is disabled, no need for RequireAuthMiddleware
            # Since handle_sse is an ASGI app, we need to create a compatible endpoint
            async def sse_endpoint(request: Request) -> Response:
                # Convert the Starlette request to ASGI parameters
                return await handle_sse(request.scope, request.receive, request._send)  # type: ignore[reportPrivateUsage]

            routes.append(
                Route(
                    self.settings.sse_path,
                    endpoint=sse_endpoint,
                    methods=["GET"],
                )
            )
            routes.append(
                Mount(
                    self.settings.message_path,
                    app=sse.handle_post_message,
                )
            )
        # Add protected resource metadata endpoint if configured as RS
        if self.settings.auth and self.settings.auth.resource_server_url:
            from mcp.server.auth.routes import create_protected_resource_routes

            routes.extend(
                create_protected_resource_routes(
                    resource_url=self.settings.auth.resource_server_url,
                    authorization_servers=[self.settings.auth.issuer_url],
                    scopes_supported=self.settings.auth.required_scopes,
                )
            )

        # mount these routes last, so they have the lowest route matching precedence
        routes.extend(self._custom_starlette_routes)

        # Create Starlette app with routes and middleware
        return Starlette(debug=self.settings.debug, routes=routes, middleware=middleware)

    def streamable_http_app(self) -> Starlette:
        """Return an instance of the StreamableHTTP server app."""
        from starlette.middleware import Middleware
        from starlette.routing import Mount

        # Create session manager on first call (lazy initialization)
        if self._session_manager is None:
            self._session_manager = StreamableHTTPSessionManager(
                app=self._mcp_server,
                event_store=self._event_store,
                json_response=self.settings.json_response,
                stateless=self.settings.stateless_http,  # Use the stateless setting
                security_settings=self.settings.transport_security,
            )

        # Create the ASGI handler
        async def handle_streamable_http(scope: Scope, receive: Receive, send: Send) -> None:
            await self.session_manager.handle_request(scope, receive, send)

        # Create routes
        routes: list[Route | Mount] = []
        middleware: list[Middleware] = []
        required_scopes = []

        # Set up auth if configured
        if self.settings.auth:
            required_scopes = self.settings.auth.required_scopes or []

            # Add auth middleware if token verifier is available
            if self._token_verifier:
                middleware = [
                    Middleware(
                        AuthenticationMiddleware,
                        backend=BearerAuthBackend(self._token_verifier),
                    ),
                    Middleware(AuthContextMiddleware),
                ]

            # Add auth endpoints if auth server provider is configured
            if self._auth_server_provider:
                from mcp.server.auth.routes import create_auth_routes

                routes.extend(
                    create_auth_routes(
                        provider=self._auth_server_provider,
                        issuer_url=self.settings.auth.issuer_url,
                        service_documentation_url=self.settings.auth.service_documentation_url,
                        client_registration_options=self.settings.auth.client_registration_options,
                        revocation_options=self.settings.auth.revocation_options,
                    )
                )

        # Set up routes with or without auth
        if self._token_verifier:
            # Determine resource metadata URL
            resource_metadata_url = None
            if self.settings.auth and self.settings.auth.resource_server_url:
                from pydantic import AnyHttpUrl

                resource_metadata_url = AnyHttpUrl(
                    str(self.settings.auth.resource_server_url).rstrip("/") + "/.well-known/oauth-protected-resource"
                )

            routes.append(
                Mount(
                    self.settings.streamable_http_path,
                    app=RequireAuthMiddleware(handle_streamable_http, required_scopes, resource_metadata_url),
                )
            )
        else:
            # Auth is disabled, no wrapper needed
            routes.append(
                Mount(
                    self.settings.streamable_http_path,
                    app=handle_streamable_http,
                )
            )

        # Add protected resource metadata endpoint if configured as RS
        if self.settings.auth and self.settings.auth.resource_server_url:
            from mcp.server.auth.handlers.metadata import ProtectedResourceMetadataHandler
            from mcp.server.auth.routes import cors_middleware
            from mcp.shared.auth import ProtectedResourceMetadata

            protected_resource_metadata = ProtectedResourceMetadata(
                resource=self.settings.auth.resource_server_url,
                authorization_servers=[self.settings.auth.issuer_url],
                scopes_supported=self.settings.auth.required_scopes,
            )
            routes.append(
                Route(
                    "/.well-known/oauth-protected-resource",
                    endpoint=cors_middleware(
                        ProtectedResourceMetadataHandler(protected_resource_metadata).handle,
                        ["GET", "OPTIONS"],
                    ),
                    methods=["GET", "OPTIONS"],
                )
            )

        routes.extend(self._custom_starlette_routes)

        return Starlette(
            debug=self.settings.debug,
            routes=routes,
            middleware=middleware,
            lifespan=lambda app: self.session_manager.run(),
        )

    async def list_prompts(self) -> list[MCPPrompt]:
        """List all available prompts."""
        prompts = self._prompt_manager.list_prompts()
        return [
            MCPPrompt(
                name=prompt.name,
                title=prompt.title,
                description=prompt.description,
                arguments=[
                    MCPPromptArgument(
                        name=arg.name,
                        description=arg.description,
                        required=arg.required,
                    )
                    for arg in (prompt.arguments or [])
                ],
            )
            for prompt in prompts
        ]

    async def get_prompt(self, name: str, arguments: dict[str, Any] | None = None) -> GetPromptResult:
        """Get a prompt by name with arguments."""
        try:
            messages = await self._prompt_manager.render_prompt(name, arguments)

            return GetPromptResult(messages=pydantic_core.to_jsonable_python(messages))
        except Exception as e:
            logger.error(f"Error getting prompt {name}: {e}")
            raise ValueError(str(e))


def _convert_to_content(
    result: Any,
) -> Sequence[ContentBlock]:
    """Convert a result to a sequence of content objects."""
    if result is None:
        return []

    if isinstance(result, ContentBlock):
        return [result]

    if isinstance(result, Image):
        return [result.to_image_content()]

    if isinstance(result, list | tuple):
        return list(chain.from_iterable(_convert_to_content(item) for item in result))  # type: ignore[reportUnknownVariableType]

    if not isinstance(result, str):
        result = pydantic_core.to_json(result, fallback=str, indent=2).decode()

    return [TextContent(type="text", text=result)]


class Context(BaseModel, Generic[ServerSessionT, LifespanContextT, RequestT]):
    """Context object providing access to MCP capabilities.

    This provides a cleaner interface to MCP's RequestContext functionality.
    It gets injected into tool and resource functions that request it via type hints.

    To use context in a tool function, add a parameter with the Context type annotation:

    ```python
    @server.tool()
    def my_tool(x: int, ctx: Context) -> str:
        # Log messages to the client
        ctx.info(f"Processing {x}")
        ctx.debug("Debug info")
        ctx.warning("Warning message")
        ctx.error("Error message")

        # Report progress
        ctx.report_progress(50, 100)

        # Access resources
        data = ctx.read_resource("resource://data")

        # Get request info
        request_id = ctx.request_id
        client_id = ctx.client_id

        return str(x)
    ```

    The context parameter name can be anything as long as it's annotated with Context.
    The context is optional - tools that don't need it can omit the parameter.
    """

    _request_context: RequestContext[ServerSessionT, LifespanContextT, RequestT] | None
    _fastmcp: FastMCP | None

    def __init__(
        self,
        *,
        request_context: (RequestContext[ServerSessionT, LifespanContextT, RequestT] | None) = None,
        fastmcp: FastMCP | None = None,
        **kwargs: Any,
    ):
        super().__init__(**kwargs)
        self._request_context = request_context
        self._fastmcp = fastmcp

    @property
    def fastmcp(self) -> FastMCP:
        """Access to the FastMCP server."""
        if self._fastmcp is None:
            raise ValueError("Context is not available outside of a request")
        return self._fastmcp

    @property
    def request_context(
        self,
    ) -> RequestContext[ServerSessionT, LifespanContextT, RequestT]:
        """Access to the underlying request context."""
        if self._request_context is None:
            raise ValueError("Context is not available outside of a request")
        return self._request_context

    async def report_progress(self, progress: float, total: float | None = None, message: str | None = None) -> None:
        """Report progress for the current operation.

        Args:
            progress: Current progress value e.g. 24
            total: Optional total value e.g. 100
            message: Optional message e.g. Starting render...
        """
        progress_token = self.request_context.meta.progressToken if self.request_context.meta else None

        if progress_token is None:
            return

        await self.request_context.session.send_progress_notification(
            progress_token=progress_token,
            progress=progress,
            total=total,
            message=message,
        )

    async def read_resource(self, uri: str | AnyUrl) -> Iterable[ReadResourceContents]:
        """Read a resource by URI.

        Args:
            uri: Resource URI to read

        Returns:
            The resource content as either text or bytes
        """
        assert self._fastmcp is not None, "Context is not available outside of a request"
        return await self._fastmcp.read_resource(uri)

    async def elicit(
        self,
        message: str,
        schema: type[ElicitSchemaModelT],
    ) -> ElicitationResult[ElicitSchemaModelT]:
        """Elicit information from the client/user.

        This method can be used to interactively ask for additional information from the
        client within a tool's execution. The client might display the message to the
        user and collect a response according to the provided schema. Or in case a
        client is an agent, it might decide how to handle the elicitation -- either by asking
        the user or automatically generating a response.

        Args:
            schema: A Pydantic model class defining the expected response structure, according to the specification,
                    only primive types are allowed.
            message: Optional message to present to the user. If not provided, will use
                    a default message based on the schema

        Returns:
            An ElicitationResult containing the action taken and the data if accepted

        Note:
            Check the result.action to determine if the user accepted, declined, or cancelled.
            The result.data will only be populated if action is "accept" and validation succeeded.
        """

        return await elicit_with_validation(
            session=self.request_context.session, message=message, schema=schema, related_request_id=self.request_id
        )

    async def log(
        self,
        level: Literal["debug", "info", "warning", "error"],
        message: str,
        *,
        logger_name: str | None = None,
    ) -> None:
        """Send a log message to the client.

        Args:
            level: Log level (debug, info, warning, error)
            message: Log message
            logger_name: Optional logger name
            **extra: Additional structured data to include
        """
        await self.request_context.session.send_log_message(
            level=level,
            data=message,
            logger=logger_name,
            related_request_id=self.request_id,
        )

    @property
    def client_id(self) -> str | None:
        """Get the client ID if available."""
        return getattr(self.request_context.meta, "client_id", None) if self.request_context.meta else None

    @property
    def request_id(self) -> str:
        """Get the unique ID for this request."""
        return str(self.request_context.request_id)

    @property
    def session(self):
        """Access to the underlying session for advanced usage."""
        return self.request_context.session

    # Convenience methods for common log levels
    async def debug(self, message: str, **extra: Any) -> None:
        """Send a debug log message."""
        await self.log("debug", message, **extra)

    async def info(self, message: str, **extra: Any) -> None:
        """Send an info log message."""
        await self.log("info", message, **extra)

    async def warning(self, message: str, **extra: Any) -> None:
        """Send a warning log message."""
        await self.log("warning", message, **extra)

    async def error(self, message: str, **extra: Any) -> None:
        """Send an error log message."""
        await self.log("error", message, **extra)<|MERGE_RESOLUTION|>--- conflicted
+++ resolved
@@ -489,18 +489,6 @@
             has_func_params = bool(inspect.signature(fn).parameters)
 
             if has_uri_params or has_func_params:
-<<<<<<< HEAD
-=======
-                # Validate that URI params match function params
-                uri_params = set(re.findall(r"{(\w+)}", uri))
-                func_params = set(inspect.signature(fn).parameters.keys())
-
-                if uri_params != func_params:
-                    raise ValueError(
-                        f"Mismatch between URI parameters {uri_params} " f"and function parameters {func_params}"
-                    )
-
->>>>>>> 679b2297
                 # Register as template
                 self._resource_manager.add_template(
                     fn=fn,
